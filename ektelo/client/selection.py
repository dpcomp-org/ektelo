# non-private query selection operators
from __future__ import division
from builtins import map
from builtins import zip
from builtins import range
import numpy as np
from scipy import sparse
from scipy.linalg import block_diag
import itertools
import math
import ektelo
from ektelo import util
from ektelo import support
from ektelo.operators import SelectionOperator
<<<<<<< HEAD
from ektelo import matrix, query_matrix

=======
from functools import reduce
>>>>>>> fe622769

def flatten_measurements(m, dsize, sparse_flag = 1):
    ''' Given a list of coordinates (each row corresponds to one query)
        it returns a set of measurements in the desired format.
        sparse: flag that denotes if the returnred measurements are
                in an np.array format or scipy.sparse format
    '''
    all_measurements = []

    for measurement in m:
        M = np.zeros(dsize).astype(np.int8)
        flat_indices = measurement.flatten()
        M[flat_indices] = 1
        if sparse_flag == 1:
            M = sparse.csr_matrix(M)
        all_measurements.append(M)
    if sparse_flag == 1:
        s = ektelo.math.vstack(all_measurements, format = 'csr')
    else:
        s = np.array(all_measurements)

    return s


def rect_to_quads(x):
    '''
    Given an np array it splits it correctly to 4 quads in the midpoints
    can handle arrays of arbitrary shape (1D as well)
    '''

    n_rows = x.shape[0]
    n_cols = x.shape[1]
    # If ncol is odd, do vert splits in balanced manner
    col_parity = 0
    if n_cols % 2:
        col_parity = 1
    col_midpoint = util.old_div(x.shape[1],2)
    row_midpoint = util.old_div(x.shape[0],2)

    if x.shape[0] == 1:
        # if x has only one row then do only vertical split
        x1, x2 = np.split(x, [col_midpoint], axis = 1)
        return [x1, x2]

    if x.shape[1] == 1:
        # if x has only one col then do only horizontal split
        x1, x2 = np.split(x, [row_midpoint], axis = 0)
        return [x1, x2]

    # o/w do both splits
    x_h1, x_h2 = np.split(x, [row_midpoint], axis = 0)
    x1, x2 = np.split(x_h1,  [col_midpoint], axis = 1)
    x3, x4 = np.split(x_h2,  [col_midpoint + col_parity], axis = 1)

    return [x1, x2, x3, x4]


def variance(N, b):
    '''Computes variance given domain of size N
    and branchng factor b.  Equation 3 from paper.'''
    h = math.ceil(math.log(N, b))

    return ( ((b - 1) * h**3) - (util.old_div((2 * (b+1) * h**2), 3)))


def buildHierarchical_ios(n, b):
    '''
    Does the same with buildHierarchical with the following differences:
        - Does not support different branching factors per level
        - Supports domain sizes that are not powers of the branching factor
    Note (ios): tested the equivalence between buildHierarchical_ios and buildHierarchical
    on domain sizes in [2, 4, 8, ..., 8192] for b = 2. Both functions produce the same set of queries.
    The new function is up to x4 faster.
    '''
    nodes       = {}
    root        = list(range(n))
    n_id        = 0
    nodes[n_id] = root
    pending     = [n_id]
    cur_id      = 0

    while len(pending) != 0:
        # Pop an ID from pending
        cur_id  = pending.pop()
        node    = nodes[cur_id]
        children = split_b_ways(node, b)
        for child in children:
            n_id         += 1
            nodes[n_id]  = child
            if len(child) > 1:
                pending.append(n_id)
    # Post process for the correct format
    tree = list(nodes.values())
    M = []
    for node in tree:
        m = np.zeros(n)
        m[node] = 1
        M.append(m)

    return np.array(M).astype(int)


def buildHierarchical_sparse(n, b):
    '''
    Builds a sparsely represented (csr_matrix) hierarchical matrix
    with n columns and a branching factor of b.  Works even when n
    is not a power of b
    '''
    if n == 1:
        return sparse.csr_matrix([1.0])
    if n <= b:
        a = np.ones(n)
        b = sparse.identity(n, format='csr')
        return ektelo.math.vstack([a, b])

    # n = mb + r where r < b
    # n = (m+1) r + m (b-r)
    # we need r hierarchical matrices with (m+1) cols
    # and (b-r) hierarchical matrices with m cols
    m, r = divmod(n, b)
    hier0 = buildHierarchical_sparse(m, b) # hierarchical matrix with m cols
    if r > 0:
        hier1 = buildHierarchical_sparse(m+1, b) # hierarchical matrix with (m+1) cols

    # sparse.hstack doesn't work when matrices have 0 cols
    def hstack(left, hier, right):
        if left.shape[1] > 0 and right.shape[1] > 0:
            return sparse.hstack([left, hier, right])
        elif left.shape[1] > 0:
            return sparse.hstack([left, hier])
        else:
            return sparse.hstack([hier, right])

    res = [np.ones(n)]
    for i in range(r):
        rows = hier1.shape[0]
        start = (m+1)*i
        end = start + m+1
        left = sparse.csr_matrix((rows, start))
        right = sparse.csr_matrix((rows, n-end))
        res.append(hstack(left, hier1, right))
    for i in range(r, b):
        # (m+1) r + m (b-r) = (m+1) r + m (b-i) + m (i-r)
        rows = hier0.shape[0]
        start = (m+1)*r + m*(i-r)
        end = start + m
        left = sparse.csr_matrix((rows, start))
        right = sparse.csr_matrix((rows, n-end))
        res.append(hstack(left, hier0, right))

    return ektelo.math.vstack(res, format='csr')


def find_best_branching(N):
    '''
    Technique from Qardaji et al. PVLDB 2013.
    Try all branchings from 2 to N and pick one
    with minimum variance.
    N in this context is domain size
    '''
    min_v = float('inf')
    min_b = None
    for b in range(2,N+1):
        v = variance(N, b)
        if v < min_v:
            min_v = v
            min_b = b

    return min_b


def Hb2D(n, m, b_h, b_v, sparse = 1):
    ''' Implementation of Hb for 2D histograms
            (n,m): the shape of x
            b_v, b_h = the vertical and horizontal branching factorr respectively
            sparse: flag that denotes if the returnred measurements are
                in an np.array format or scipy.sparse format
    '''
    dsize = n * m
    x = np.arange(dsize).reshape(n, m)

    # Avoid doing recursion, python is notoriously bad at it
    pending         = [x]
    measurement_coo = []
    while len(pending) != 0:
        cur_rect = pending.pop()
        # if it's a leaf then we don't want to split it anymore
        if cur_rect.shape[0] * cur_rect.shape[1] > 1:
            # split the current rectangle to rectangles according to the branching factors
            sub_rects = support.split_rectangle(cur_rect, b_v, b_h)
            for rect in sub_rects:
                measurement_coo.append(rect)
                pending.append(rect)

    # Flatten the measurements to correspond to the flattened x vector
    M = flatten_measurements(measurement_coo, dsize, sparse)

    return M


def quadtree(n, m, sparse = 1):
    ''' Quadtree function, accepts a shape (n, m)
        and returns a set of measurements in sparse format on the expanded x vector
        n and m can be arbitrary numbers
        sparse: flag that denotes if the returnred measurements are
                in an np.array format or scipy.sparse format
    '''
    dsize = n * m
    x = np.arange(dsize)
    x = x.reshape(n,m)

    # Avoid doing recursion, python is notoriously bad at it
    pending        = [x]
    measurement_coo = [x]
    while len(pending) != 0:
        cur_quad = pending.pop()

        # if it's a leaf then we don't want to split it anymore
        if cur_quad.shape[0] * cur_quad.shape[1] > 1:
            sub_quads = rect_to_quads(cur_quad)
            for quad in sub_quads:
                measurement_coo.append(quad)
                pending.append(quad)

    # Flatten the measurements to correspond to the flattened x vector
    M = flatten_measurements(measurement_coo, dsize, sparse)

    return M


def GenerateCells(n,m,num1,num2,grid):
    # this function used to generate all the cells in UGrid
    assert math.ceil(util.old_div(n,float(grid))) == num1 and math.ceil(util.old_div(m,float(grid))) == num2, "Unable to generate cells for Ugrid: check grid number and grid size"
    cells = []
    for i in range(num1):
        for j in range(num2):
            lb = [int(i*grid),int(j*grid)]
            rb = [int((i+1)*grid-1),int((j+1)*grid-1)]
            if rb[0] >= n:
                rb[0] = int(n-1)
            if rb[1] >= m:
                rb[1] = int(m-1)

            cells = cells + [[lb,rb]]

    return cells


def cells_to_query(cells,domain):
    '''
    helper function
    :param cells: UGrid cells represented as upper-left and lower-right coordinates(inclusive range)
    :param domain: tuple indicating the domain of queries.
    :return: workload represented as a sparse matrix, each row is a query with the flattened domain.
    '''
    query_number = len(cells)
    domain_size = np.prod(domain)
    ans = sparse.lil_matrix((query_number, domain_size))

    query_no = 0
    for ul,lr in cells:
        up, left = ul; low, right = lr
        for row in range(up,low+1):
            begin, end = np.ravel_multi_index([[row,row],[left,right]],domain)
            ans[query_no, begin:end+1] = [1]*(end-begin+1)
        query_no+=1

    # convert to csr format for fast arithmetic and matrix vector operations
    return ans.tocsr() 


class Identity(SelectionOperator):

    def __init__(self, domain_shape):
        super(Identity, self).__init__()

        assert isinstance(domain_shape, tuple) and len(
            domain_shape) == 1, "Identity selection only workss for 1D"
        self.domain_shape = domain_shape

    def select(self):
        return matrix.Identity(self.domain_shape[0])
        #return sparse.identity(self.domain_shape[0])


class Total(SelectionOperator):

    def __init__(self, domain_shape):
        super(Total, self).__init__()

        assert isinstance(domain_shape, tuple) and len(
            domain_shape) == 1, "Total selection only works for 1D"
        self.domain_shape = domain_shape

    def select(self):
        return query_matrix.Total(self.domain_shape[0])
        #return np.ones((1, self.domain_shape[0]), dtype=np.float)


class H2(SelectionOperator):
    """
    H2 select operator(1D): 
    Adds hierarchical queries with uniform branching factor.
    Works in an iterative top-down fashion splits each node V to create max{b, |V|} children and stops
    when a node has 1 element. This creates a balanced tree with maximum number of nodes at each level
    except (possibly) the last one.

    """

    def __init__(self, domain_shape, branching=2, matrix_form='sparse'):
        super(H2, self).__init__()

        assert isinstance(domain_shape, tuple) and len(
            domain_shape) == 1, 'Hierarchical selection only supports 1D and 2D domain shapes'
        assert branching > 1
        self.branching = branching
        self.matrix_form = matrix_form
        self.domain_shape = domain_shape
        self.cache = np.ones((1, 1))

    def select(self):
        if self.domain_shape[0] == self.cache.shape[1]:
            h_queries = self.cache
        elif self.matrix_form == 'dense':
            h_queries = buildHierarchical_ios(self.domain_shape[0], self.branching)
        else:
            h_queries = buildHierarchical_sparse(self.domain_shape[0], self.branching)

        return matrix.EkteloMatrix(h_queries)


class HB(SelectionOperator):
    '''
    HB select operator(1D and 2D)
    Add hierarchical queries with optimal branching factor, per Qardaji et al.
    '''

    def __init__(self, domain_shape, sparse_flag=1):
        super(HB, self).__init__()

        assert (isinstance(domain_shape, tuple) and len(domain_shape) == 1
                or len(domain_shape) == 2
                ), 'HB selection only supports 1D and 2D domain shapes'
        self.domain_shape = domain_shape
        self.sparse_flag = sparse_flag

    def select(self):
        if len(self.domain_shape) == 1:

            N = self.domain_shape[0]
            branching = find_best_branching(N)
            # remove root
            h_queries = buildHierarchical_sparse(N, branching).tocsr()[1:]

        elif len(self.domain_shape) == 2:
            N = self.domain_shape[0] * self.domain_shape[1]
            branching = find_best_branching(N)
            h_queries = Hb2D(self.domain_shape[0], 
                             self.domain_shape[1],
                             branching, 
                             branching, 
                             self.sparse_flag)
        return matrix.EkteloMatrix(h_queries)


class GreedyH(SelectionOperator):

    def __init__(self, domain_shape, W, branch=2, granu=100):
        super(GreedyH, self).__init__()

        assert isinstance(domain_shape, tuple) and len(
            domain_shape) == 1, 'greedyH selection only supports 1D  domain shapes'
        self.domain_shape = domain_shape
        self.W = W
        self._branch = branch
        self._granu = granu

    def select(self):
        QtQ = self.W.gram().dense_matrix()
        n = self.domain_shape[0]
        err, inv, weights, queries = self._GreedyHierByLv(
            QtQ, n, 0, withRoot=False)

        # form matrix from queries and weights
        row_list = []
        for q, w in zip(queries, weights):
            if w > 0:
                row = np.zeros(self.domain_shape[0])
                row[q[0]:q[1] + 1] = w
                row_list.append(row)
        mat = np.vstack(row_list)
        mat = sparse.csr_matrix(mat) if sparse.issparse(mat) is False else mat

        return matrix.EkteloMatrix(mat)

    def _GreedyHierByLv(self, fullQtQ, n, offset, depth=0, withRoot=False):
        """Compute the weight distribution of one node of the tree by minimzing
        error locally.

        fullQtQ - the same matrix as QtQ in the Run method
        n - the size of the submatrix that is corresponding
            to current node
        offset - the location of the submatrix in fullQtQ that
                 is corresponding to current node
        depth - the depth of current node in the tree
        withRoot - whether the accurate root count is given

        Returns: error, inv, weights, queries
        error - the variance of query on current node with epsilon=1
        inv - for the query strategy (the actual weighted queries to be asked)
              matrix A, inv is the inverse matrix of A^TA
        weights - the weights of queries to be asked
        queries - the list of queries to be asked (all with weight 1)
        """
        if n == 1:
            return np.linalg.norm(fullQtQ[:, offset], 2)**2, \
                np.array([[1.0]]), \
                np.array([1.0]), [[offset, offset]]

        QtQ = fullQtQ[:, offset:offset + n]
        if (np.min(QtQ, axis=1) == np.max(QtQ, axis=1)).all():
            mat = np.zeros([n, n])
            mat.fill(util.old_div(1.0, n**2))
            return np.linalg.norm(QtQ[:, 0], 2)**2, \
                mat, np.array([1.0]), [[offset, offset + n - 1]]

        if n <= self._branch:
            bound = list(zip(list(range(n)), list(range(1, n + 1))))
        else:
            rem = n % self._branch
            step = util.old_div((n - rem), self._branch)
            swi = (self._branch - rem) * step
            sep = list(range(0, swi, step)) + list(range(swi, n, step + 1)) + [n]
            bound = list(zip(sep[:-1], sep[1:]))

        serr, sinv, sdist, sq = list(zip(*[self._GreedyHierByLv
                                      (fullQtQ, c[1] - c[0], offset + c[0],
                                       depth=depth + 1) for c in bound]))
        invAuList = [c.sum(axis=0) for c in sinv]
        invAu = np.hstack(invAuList)
        k = invAu.sum()
        m1 = sum(map(lambda rng, v:
                     np.linalg.norm(
                         np.dot(QtQ[:, rng[0]:rng[1]], v), 2)**2,
                     bound, invAuList))
        m = np.linalg.norm(np.dot(QtQ, invAu), 2)**2
        sumerr = sum(serr)

        if withRoot:
            return sumerr, block_diag(*sinv), \
                np.hstack([[0], np.hstack(sdist)]), \
                [[offset, offset + n - 1]] + list(itertools.chain(*sq))

        decay = util.old_div(1.0, (self._branch**(util.old_div(depth, 2.0))))
        err1 = np.array(list(range(self._granu, 0, -1)))**2
        err2 = np.array(list(range(self._granu)))**2 * decay
        toterr = 1.0 / err1 * \
            (sumerr - ((m - m1) * decay + m1) * err2 / (err1 + err2 * k))

        err = toterr.min() * self._granu**2
        perc = 1 - util.old_div(np.argmin(toterr), float(self._granu))
        inv = (util.old_div(1.0, perc))**2 * (block_diag(*sinv)
                                 - (1 - perc)**2 / (perc**2 + k * (1 - perc)**2)
                                 * np.dot(invAu.reshape([n, 1]), invAu.reshape([1, n])))
        dist = np.hstack([[1 - perc], perc * np.hstack(sdist)])
        return err, inv, dist, \
            [[offset, offset + n - 1]] + list(itertools.chain(*sq))


class QuadTree(SelectionOperator):

    def __init__(self, domain_shape, sparse_flag=1):
        super(QuadTree, self).__init__()
        assert isinstance(domain_shape, tuple) and len(
            domain_shape) == 2, "QuadTree selection only workss for 2D"
        self.domain_shape = domain_shape
        self.sparse_flag = sparse_flag

    def select(self):
        strategy = quadtree(self.domain_shape[0], self.domain_shape[1], self.sparse_flag)
        return matrix.EkteloMatrix(strategy)


class UniformGrid(SelectionOperator):

    def __init__(self, domain_shape, data_sum, esp_par, ag_flag=False, c=10, gz=0):
        assert isinstance(domain_shape, tuple) and len(
            domain_shape) == 2, "UniformGrid selection only workss for 2D"
        super(UniformGrid, self).__init__()

        self.domain_shape = domain_shape
        self.data_sum = data_sum  # sum of x, assumed to be public
        # epsilon used as a paramter to calculate grid size, not consumed
        self.eps_par = esp_par
        self.c = c
        self.gz = gz
        # when ug is used as the first level of ag, calculation of grid size 
        # is slightly different. 
        self.ag_flag = ag_flag 

    def select(self):
        n, m = self.domain_shape
        N = self.data_sum
        eps = self.eps_par

        if self.ag_flag:
            m1 = int(math.sqrt((N*eps) / self.c) / 4 - 1) + 1
            if m1 < 10:
                m1 = 10
            M = m1**2
    
            grid = int(math.sqrt(n*m*1.0/M)-1)+1
            if grid <= 0:
                grid = 1

        else:
            M = util.old_div((N * eps), self.c)
            if self.gz == 0:
                grid = int(math.sqrt(n * m / M) - 1) + 1
            else:
                grid = int(self.gz)
            if grid < 1:
                grid = 1

        num1 = int(util.old_div((n - 1), grid) + 1)
        num2 = int(util.old_div((m - 1), grid) + 1)

        # TODO: potential optimization if grid ==1 identity workload
        cells = GenerateCells(n, m, num1, num2, grid)
        ans = cells_to_query(cells, (n, m))

        return matrix.EkteloMatrix(ans)

class AdaptiveGrid(SelectionOperator):

    def __init__(self, domain_shape, x_hat, eps_par, c2=5):
        assert isinstance(domain_shape, tuple) and len(
            domain_shape) == 2, "AdptiveGrid selection only works for 2D"
        super(AdaptiveGrid, self).__init__()

        self.domain_shape = domain_shape
        self.x_hat = x_hat
        # epsilon used as a paramter to calculate grid size, not consumed
        self.eps_par = eps_par
        self.c2 = c2

    def select(self):

        shape = self.domain_shape

        if shape == (1, 1):
            # skip the calucation of newgrids if shape is of size 1
            mymatrix = sparse.csr_matrix(([1], ([0], [0])), shape=(1, 1))
            newgrid = 1

        else:
            eps = self.eps_par
            cur_noisy_x = self.x_hat
            noisycnt = cur_noisy_x.sum()
            # compute second level grid size
            if noisycnt <= 0:
                m2 = 1
            else:
                m2 = int(math.sqrt(noisycnt * eps / self.c2) - 1) + 1
            M2 = m2**2
            nn, mm = shape
            newgrid = int(math.sqrt(nn * mm * 1.0 / M2) - 1) + 1
            if newgrid <= 0:
                newgrid = 1
            num1 = int(util.old_div((nn - 1), newgrid) + 1)
            num2 = int(util.old_div((mm - 1), newgrid) + 1)
            # generate cell and pending queries base on new celss
            cells = GenerateCells(nn, mm, num1, num2, newgrid)
            mymatrix = cells_to_query(cells, (nn, mm))

        return matrix.EkteloMatrix(mymatrix)

class Wavelet(SelectionOperator):
    '''
    Adds wavelet matrix as measurements
    '''
    #TODO: handle 2D

    def __init__(self, domain_shape):
        super(Wavelet, self).__init__()

        assert isinstance(domain_shape, tuple) and len(
            domain_shape) == 1, 'Wavelet selection only supports 1D  domain shapes'

        self.domain_shape = domain_shape


    @staticmethod
    def wavelet_sparse(n):
        '''
        Returns a sparse (csr_matrix) wavelet matrix of size n = 2^k
        '''
        if n == 1:
            return sparse.identity(1, format='csr')
        m, r = divmod(n, 2)
        assert r == 0, 'n must be power of 2'
        H2 = Wavelet.wavelet_sparse(m)
        I2 = sparse.identity(m, format='csr')
        A = sparse.kron(H2, [1,1])
        B = sparse.kron(I2, [1,-1])
        return ektelo.math.vstack([A,B])

    @staticmethod
    def remove_duplicates(a):
        ''' 
        Removes duplicate rows from a 2d numpy array
        '''
        a = np.ascontiguousarray(a)
        unique_a = np.unique(a.view([('', a.dtype)]*a.shape[1]))
        return unique_a.view(a.dtype).reshape((unique_a.shape[0], a.shape[1]))[::-1]

    @staticmethod
    def power(n, b):
        '''
        Helper function for domain sizes and branching
        Returns exponent exp such that n == b ** exp when n is a power of b
        Otherwise returns closest exp and remainder, so that n == b ** exp + rem
        '''
        exp = int(math.log(n, b))
        rem = n - (b ** exp)
        return exp, rem
    
    @staticmethod
    def wavelets(n):
        """
        can deal with domain sizes that are not powers of 2
        """
        height, rem = Wavelet.power(n, 2)
        diff = 0
        if rem != 0:
            height += 1
            diff    = 2 ** (height) - n
            n       = 2 ** (height)
        M = [np.ones(n)]
        step = 2*n
        for h in range(height):
            n_nodes = 2 ** h
            step //= 2
            for node in range(n_nodes):
                x     = np.zeros(n)
                start = node * step
                mid   = int ((node + 0.5) * step)
                end   = (node + 1)   * step

                x[start:mid] =  1
                x[mid:end]   = -1
                M.append(x)
        M = np.delete(M, np.arange(diff) + n - diff ,  axis = 1)
        if rem!= 0:
            M = Wavelet.remove_duplicates(M)
        return M


    def select(self):
        n = self.domain_shape[0]

        if (n != 0 and ((n) & (n-1)) ==0):
            # if power of 2
            wavelet_query = Wavelet.wavelet_sparse(n)
        else:
            wavelet_query = Wavelet.wavelets(n)

        return matrix.EkteloMatrix(wavelet_query)


class AddEquiWidthIntervals(SelectionOperator):
    """
    Given a selected query, the first row in W, it complements select query with a set of disjoint interval queries, of
    a specified width.
    """
    def __init__(self, W, log_width):
        super(AddEquiWidthIntervals, self).__init__()
        #self.M_hat = support.extract_M(W)   # expects W to contain a single measurement
        self.M_hat = W.sparse_matrix()
        self.grid_size = min(2 ** log_width, self.M_hat.shape[1])

    def select(self):
        mat = sparse.vstack((self.M_hat, support.complement(self.M_hat, self.grid_size)))
        return matrix.EkteloMatrix(mat)

class HDMarginal(SelectionOperator):

    def __init__(self, domain_shape):
        super(HDMarginal, self).__init__()

        self.domain_shape = domain_shape

    def select(self):
        domain_shape = self.domain_shape
        marginals = []
        for ind,shape in enumerate(domain_shape):
            queries = [np.ones(n) for n in domain_shape[:ind]] + [sparse.identity(shape)] + [np.ones(n) for n in domain_shape[ind+1:]]
            queries = reduce(sparse.kron, queries)
            marginals.append(queries)
        strategy = sparse.vstack(marginals)

        return strategy
<|MERGE_RESOLUTION|>--- conflicted
+++ resolved
@@ -12,12 +12,9 @@
 from ektelo import util
 from ektelo import support
 from ektelo.operators import SelectionOperator
-<<<<<<< HEAD
 from ektelo import matrix, query_matrix
-
-=======
 from functools import reduce
->>>>>>> fe622769
+
 
 def flatten_measurements(m, dsize, sparse_flag = 1):
     ''' Given a list of coordinates (each row corresponds to one query)
