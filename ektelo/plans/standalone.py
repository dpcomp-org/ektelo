from ektelo import support
from ektelo import util
<<<<<<< HEAD
from ektelo.matrix import EkteloMatrix, VStack
=======
from ektelo import workload
>>>>>>> fe622769
from ektelo.client import inference
from ektelo.client import selection
from ektelo.client import mapper
from ektelo.client.measurement import laplace_scale_factor
from ektelo.plans.common import Base
from ektelo.private import measurement
from ektelo.private import meta
from ektelo.private import pmapper
from ektelo.private import pselection
from ektelo.private import transformation
import numpy as np
from scipy import sparse
from functools import reduce
from ektelo.support import get_matrix


class Identity(Base):

    def __init__(self, workload_based=False):
        self.init_params = {}
        super().__init__()
        self.workload_based = workload_based

    def Run(self, W, x, eps, seed):
        x = x.flatten()   
        prng = np.random.RandomState(seed)
        if self.workload_based:
            W = get_matrix(W)
            mapping = mapper.WorkloadBased(W).mapping() 
            reducer = transformation.ReduceByPartition(mapping)
            x = reducer.transform(x)
            # Reduce workload
            # W = support.reduce_queries(mapping, W)
            W = W * support.expansion_matrix(mapping)

        M = selection.Identity(x.shape).select()
        y = measurement.Laplace(M, eps).measure(x, prng)
        x_hat = inference.LeastSquares().infer(M, y)

        return x_hat


class Privelet(Base):
    """
    X. Xiao, G. Wang, and J. Gehrke. Differential privacy via wavelet transforms. ICDE, 2010.
    http://dl.acm.org/citation.cfm?id=2007020
    """

    def __init__(self):
        self.init_params = {}
        super().__init__()

    def Run(self, W, x, eps, seed):
        x = x.flatten()
        prng = np.random.RandomState(seed)
        M = selection.Wavelet(x.shape).select()
        y  = measurement.Laplace(M, eps).measure(x, prng)
        x_hat = inference.LeastSquares().infer(M, y)

        return x_hat


class H2(Base):
    """
    M. Hay,V. Rastogi,G. Miklau, and D. Suciu. Boosting the accuracy of differentially private histograms through
    consistency. PVLDB, 2010.
    http://dl.acm.org/citation.cfm?id=1920970
    """

    def __init__(self):
        self.init_params = {}
        super().__init__()

    def Run(self, W, x, eps, seed):
        prng = np.random.RandomState(seed)
        M = selection.H2(x.shape).select()
        y  = measurement.Laplace(M, eps).measure(x, prng)
        x_hat = inference.LeastSquares().infer(M, y)

        return x_hat


class HB(Base):
    """
    W. Qardaji, W. Yang,and N. Li. Understanding hierarchical methods for differentially private histograms. PVLDB, 2013.
    http://dl.acm.org/citation.cfm?id=2556576
    """

    def __init__(self, domain_shape, workload_based=False):
        self.init_params = util.init_params_from_locals(locals())
        self.domain_shape = domain_shape
        self.workload_based = workload_based
        super().__init__()

        assert len(domain_shape) in [1, 2], "HB only works for 1D and 2D domains"

    def Run(self, W, x, eps, seed):
        x = x.flatten()
        prng = np.random.RandomState(seed)
        if self.workload_based:
            W = get_matrix(W)
            mapping = mapper.WorkloadBased(W).mapping() 
            reducer = transformation.ReduceByPartition(mapping)
            x = reducer.transform(x)
            # Reduce workload
            # W = support.reduce_queries(mapping, W)
            W = W * support.expansion_matrix(mapping)
            self.domain_shape = x.shape

        M = selection.HB(self.domain_shape).select()
        y  = measurement.Laplace(M, eps).measure(x, prng)
        x_hat = inference.LeastSquares().infer(M, y)

        return x_hat


class GreedyH(Base):
    """
    C. Li, M. Hay, and G. Miklau. A data- and workload-aware algorithm for range queries under differential privacy.
    PVLDB, 2014.
    http://dl.acm.org/citation.cfm?id=2732271
    """

    def __init__(self):
        self.init_params = {}
        super().__init__()

    def Run(self, W, x, eps, seed):
        prng = np.random.RandomState(seed)
<<<<<<< HEAD
=======
        W = get_matrix(W)
>>>>>>> fe622769
        M = selection.GreedyH(x.shape, W).select()
        y  = measurement.Laplace(M, eps).measure(x, prng)
        x_hat = inference.LeastSquares().infer(M, y)

        return x_hat

class Uniform(Base):

    def __init__(self):
        self.init_params = {}
        super().__init__()

    def Run(self, W, x, eps, seed):
        x = x.flatten()
        prng = np.random.RandomState(seed)
        M = selection.Total(x.shape).select()
        y  = measurement.Laplace(M, eps).measure(x, prng)
        x_hat = inference.LeastSquares().infer(M, y)

        return x_hat


class PrivBayesLS(Base):
    """
    Adapted from:
    Jun Zhang, Graham Cormode, Cecilia M. Procopiuc, Divesh Srivastava, and Xiaokui Xiao. 2017. PrivBayes: Private Data
    Release via Bayesian Networks. ACM Trans. Database Syst. 42, 4, Article 25 (October 2017), 41 pages.
    https://doi.org/10.1145/3134428
    """

    def __init__(self, theta, domain):
        self.init_params = util.init_params_from_locals(locals())
        self.theta = theta
        self.domain = domain
        super().__init__()

    def Run(self, W, relation, eps, seed):
        prng = np.random.RandomState(seed)
        M = pselection.PrivBayesSelect(self.theta, 
                                       self.domain, 
                                       eps).select(relation, prng)
        x = transformation.Vectorize('', reduced_domain=self.domain).transform(relation)
        y = measurement.Laplace(M, eps).measure(x, prng)
        x_hat = inference.LeastSquares().infer(M, y)

        return x_hat


class Mwem(Base):
    """
    M. Hardt, K. Ligett, and F. McSherry. A simple and practical algorithm for differentially private data release.
    NIPS, 2012.
    http://dl.acm.org/citation.cfm?id=2999325.2999396
    """

    def __init__(self, ratio, rounds, data_scale, domain_shape, use_history, update_rounds=50):
        self.init_params = util.init_params_from_locals(locals())
        self.ratio = ratio
        self.rounds = rounds
        self.data_scale = data_scale
        self.domain_shape = domain_shape
        self.use_history = use_history
        self.update_rounds = update_rounds
        super().__init__()

    def Run(self, W, x, eps, seed):
        # Note(ryan): try to fix up this implementation to not explicitly materialize the matrix W
        x = x.flatten()
        prng = np.random.RandomState(seed)
        domain_size = np.prod(self.domain_shape)

        # Start with a unifrom estimation of x
        x_hat = np.array([self.data_scale / float(domain_size)] * domain_size)

<<<<<<< HEAD
        measuredQueries = []
        mult_weight = inference.MultiplicativeWeights(updateRounds = 100)
=======
        W = get_matrix(W)

        W_partial = sparse.csr_matrix(W.shape)
        mult_weight = inference.MultiplicativeWeights(updateRounds = self.update_rounds)
>>>>>>> fe622769

        M_history = []
        y_history = []
        for i in range(1, self.rounds+1):
            eps_round = eps / float(self.rounds)
            # SW
<<<<<<< HEAD
            worst_approx = pselection.WorstApprox(W,
                                                  measuredQueries,
=======

            worst_approx = pselection.WorstApprox(sparse.csr_matrix(W),
                                                  W_partial,
>>>>>>> fe622769
                                                  x_hat,
                                                  eps_round * self.ratio,
                                                  'EXPONENTIAL')
            M = worst_approx.select(x, prng)
            measuredQueries.append(M.mwem_index)

            # LM 
            laplace = measurement.Laplace(M, eps_round * (1-self.ratio))
            y = laplace.measure(x, prng)

            M_history.append(M) 
            y_history.append(y)

            # MW
            if self.use_history:
                x_hat = mult_weight.infer(M_history, y_history, x_hat)
            else:
                x_hat = mult_weight.infer(M, y, x_hat)

        return x_hat


class Ahp(Base):
    """
    X. Zhang, R. Chen, J. Xu, X. Meng, and Y. Xie. Towards accurate histogram publication under differential privacy.
    ICDM, 2014.
    http://epubs.siam.org/doi/abs/10.1137/1.9781611973440.68
    """

    def __init__(self, eta, ratio, workload_based=False):
        self.init_params = util.init_params_from_locals(locals())
        self.eta = eta
        self.ratio = ratio
        self.workload_based = workload_based
        super().__init__()

    def Run(self, W, x, eps, seed):
        x = x.flatten()
        prng = np.random.RandomState(seed)

        if self.workload_based:
            W = get_matrix(W)
            mapping = mapper.WorkloadBased(W).mapping() 
            reducer = transformation.ReduceByPartition(mapping)
            x = reducer.transform(x)
            # Reduce workload
            # W = support.reduce_queries(mapping, W)
            W = W * support.expansion_matrix(mapping)

        # Orange AHPparition(PA) operator in paper can be expressed
        # as the following sequence of simpler opeartors
        M = selection.Identity(x.shape).select()
        y = measurement.Laplace(M, self.ratio * eps).measure(x, prng)
        xest = inference.AHPThresholding(self.eta, self.ratio).infer(M, y, eps)
        mapping = mapper.AHPCluster(xest, (1-self.ratio) * eps).mapping() 

        # TR
        reducer = transformation.ReduceByPartition(mapping)

        x_bar = reducer.transform(x)
        # SI LM LS
        M_bar = selection.Identity(x_bar.shape).select()
        y_bar = measurement.Laplace(M_bar, eps*(1-self.ratio)).measure(x_bar, prng)
        x_bar_hat = inference.LeastSquares().infer(M_bar, y_bar)
        x_hat = support.expansion_matrix(mapping) * x_bar_hat

        return x_hat


class Dawa(Base):
    """
    C. Li, M. Hay, and G. Miklau. A data- and workload-aware algorithm for range queries under differential privacy.
    PVLDB, 2014.
    http://dl.acm.org/citation.cfm?id=2732271
    """

    def __init__(self, domain_shape, ratio, approx, workload_based=False):
        self.init_params = util.init_params_from_locals(locals())
        self.ratio = ratio
        self.approx = approx
        self.domain_shape = domain_shape
        self.workload_based = workload_based
        super().__init__()

        assert len(domain_shape) in [1, 2], "DAWA only works for 1D and 2D domains"

    def Run(self, W, x, eps, seed):
        x = x.flatten()
        prng = np.random.RandomState(seed)

        if self.workload_based:
            W = get_matrix(W)
            mapping = mapper.WorkloadBased(W).mapping() 
            reducer = transformation.ReduceByPartition(mapping)
            x = reducer.transform(x)
            # Reduce workload
            # W = support.reduce_queries(mapping, W)
            W = W * support.expansion_matrix(mapping)
            self.domain_shape = x.shape


        if len(self.domain_shape) == 2:
            # apply hilbert transform to convert 2d domain into 1d
            hilbert_mapping = mapper.HilbertTransform(self.domain_shape).mapping()
            domain_reducer = transformation.ReduceByPartition(hilbert_mapping)

            x = domain_reducer.transform(x)
<<<<<<< HEAD
            P = support.expansion_matrix(hilbert_mapping)
            W = W * P
=======

            W = get_matrix(W)

            W = W * support.expansion_matrix(hilbert_mapping)
>>>>>>> fe622769

            dawa = pmapper.Dawa(eps, self.ratio, self.approx)
            mapping = dawa.mapping(x, prng)

        elif len(self.domain_shape) == 1:
<<<<<<< HEAD
=======

            W = get_matrix(W)
>>>>>>> fe622769
            dawa = pmapper.Dawa(eps, self.ratio, self.approx)
            mapping = dawa.mapping(x, prng)


        reducer = transformation.ReduceByPartition(mapping)
        x_bar = reducer.transform(x)
        W_bar = W * support.expansion_matrix(mapping)

        M_bar = selection.GreedyH(x_bar.shape, W_bar).select()
        y = measurement.Laplace(M_bar, eps*(1-self.ratio)).measure(x_bar, prng)
        x_bar_hat = inference.LeastSquares().infer(M_bar, y)

        x_bar_hat_exp = support.expansion_matrix(mapping) * x_bar_hat


        if len(self.domain_shape) == 1:
            return x_bar_hat_exp
        elif len(self.domain_shape) == 2:
            return support.expansion_matrix(hilbert_mapping) * x_bar_hat_exp


class QuadTree(Base):
    """
    G. Cormode, M. Procopiuc, E. Shen, D. Srivastava, and T. Yu. Differentially private spatial decompositions. ICDE,
    2012.
    http://dl.acm.org/citation.cfm?id=2310433
    """

    def __init__(self):
        self.init_params = {}
        super().__init__()

    def Run(self, W, x, eps, seed):
        x = x.flatten()
        prng = np.random.RandomState(seed)
        shape_2d = (x.shape[0]//2,2)
        
        M = selection.QuadTree(shape_2d).select()
        y  = measurement.Laplace(M, eps).measure(x, prng)
        x_hat = inference.LeastSquares().infer(M, y)

        return x_hat


class UGrid(Base):
    """
    W. Qardaji, W. Yang, and N. Li. Differentially private grids for geospatial data. ICDE, 2013.
    http://dl.acm.org/citation.cfm?id=2510649.2511274
    """

    def __init__(self, data_scale):
        self.init_params = util.init_params_from_locals(locals())
        self.data_scale = data_scale
        super().__init__()

    def Run(self, W, x, eps, seed):
        assert len(x.shape) == 2, "Uniform Grid only works for 2D domain"

        shape_2d = x.shape
        x = x.flatten()
        prng = np.random.RandomState(seed)

        M = selection.UniformGrid(shape_2d, self.data_scale, eps).select()
        y  = measurement.Laplace(M, eps).measure(x, prng)
        x_hat = inference.LeastSquares().infer(M, y)

        return x_hat


class AGrid(Base):
    """
    W. Qardaji, W. Yang, and N. Li. Differentially private grids for geospatial data. ICDE, 2013.
    http://dl.acm.org/citation.cfm?id=2510649.2511274
    """

    def __init__(self, data_scale, alpha=0.5, c=10, c2=5):
        self.init_params = util.init_params_from_locals(locals())
        self.alpha = alpha
        self.c = c
        self.c2 = c2
        self.data_scale = data_scale
        super().__init__()

    def Run(self, W, x, eps, seed):
        assert len(x.shape) == 2, "Adaptive Grid only works for 2D domain"

        shape_2d = x.shape
        x = x.flatten()
        prng = np.random.RandomState(seed)
        Ms = []
        ys = []

        M = selection.UniformGrid(shape_2d, 
								  self.data_scale, 
								  eps, 
								  ag_flag=True, 
								  c=self.c).select()
        y  = measurement.Laplace(M, self.alpha*eps).measure(x, prng)
        x_hat = inference.LeastSquares().infer(M, y)

        Ms.append(M)
        ys.append(y)

        # Prepare parition object for later SplitByParition.
        # This Partition selection operator is missing from Figure 2, plan 12 in the paper.
        uniform_mapping = mapper.UGridPartition(shape_2d, 
												self.data_scale, 
												eps, 
												ag_flag=True, 
												c=self.c).mapping()
        x_sub_list =  meta.SplitByPartition(uniform_mapping).transform(x)
        sub_domains = support.get_subdomain_grid(uniform_mapping, shape_2d)

        for i in sorted(set(uniform_mapping)):
            x_i = x_sub_list[i]

            P_i = support.projection_matrix(uniform_mapping, i) 
            x_hat_i =  P_i * x_hat 

            sub_domain_shape = sub_domains[i]

            M_i = selection.AdaptiveGrid(sub_domain_shape, 
										 x_hat_i, 
										 (1-self.alpha)*eps, 
										 c2=self.c2).select()
            y_i = measurement.Laplace(M_i, (1-self.alpha)*eps).measure(x_i, prng)

            M_i_o = M_i * P_i

            Ms.append(M_i_o)
            ys.append(y_i)

        x_hat = inference.LeastSquares().infer(Ms, ys, [1.0]*len(ys))

        return x_hat


class DawaStriped(Base):

    def __init__(self, ratio, domain, stripe_dim, approx):
        self.init_params = util.init_params_from_locals(locals())
        self.ratio = ratio
        self.domain = domain
        self.stripe_dim = stripe_dim
        self.approx = approx
        super().__init__()

    def Run(self, W, x, eps, seed):
        x = x.flatten()            
        prng = np.random.RandomState(seed)

        striped_mapping = mapper.Striped(self.domain, self.stripe_dim).mapping()
        x_sub_list = meta.SplitByPartition(striped_mapping).transform(x)

        Ms = []
        ys = []
        scale_factors = []
        group_idx = sorted(set(striped_mapping))

        W = get_matrix(W)

        for i in group_idx: 
            x_i = x_sub_list[group_idx.index(i)]
            P_i = support.projection_matrix(striped_mapping, i)
            W_i = W * P_i.T
<<<<<<< HEAD
=======

            dawa = pmapper.Dawa(eps, self.ratio, self.approx)
            mapping = dawa.mapping(x_i, prng)
            reducer = transformation.ReduceByPartition(mapping)
            x_bar = reducer.transform(x_i)
            W_bar = W_i * support.expansion_matrix(mapping)

            M_bar = selection.GreedyH(x_bar.shape, W_bar).select()
            y_i = measurement.Laplace(
                M_bar, eps * (1 - self.ratio)).measure(x_bar, prng)

            noise_scale_factor = laplace_scale_factor(
                M_bar, eps * (1 - self.ratio))

            M_i = (M_bar * support.reduction_matrix(mapping)) * P_i

            Ms.append(M_i)
            ys.append(y_i)
            scale_factors.append(noise_scale_factor)

        x_hat = inference.LeastSquares().infer(Ms, ys, scale_factors)

        return x_hat


class DawaStriped_fast(Base):

    def __init__(self, ratio, domain, stripe_dim, approx):
        self.init_params = util.init_params_from_locals(locals())
        self.ratio = ratio
        self.domain = domain
        self.stripe_dim = stripe_dim
        self.approx = approx
        super().__init__()

    def std_project_workload(self, w, mapping, groupID):

        P_i = support.projection_matrix(mapping, groupID)
        w = get_matrix(w)
        return w * P_i.T


    def project_workload(self, w, partition_vectors, hd_vector, groupID):
        # overriding standard projection for efficiency

        if isinstance(w, workload.Kronecker):
            combos = list(zip(partition_vectors, w.workloads, self.subgroups[groupID]))
            # note: for efficiency, p.project_workload should remove 0 and duplicate rows
            projected = [self.std_project_workload(q, p, g) for p, q, g in combos]

            return reduce(sparse.kron, projected)
        else:
            return self.std_project_workload(w, hd_vector.flatten(), groupID)

    def Run(self, W, x, eps, seed):
        x = x.flatten()            
        prng = np.random.RandomState(seed)

        striped_vectors = mapper.Striped(self.domain, self.stripe_dim).partitions()
        hd_vector = support.combine_all(striped_vectors)
        striped_mapping = hd_vector.flatten()

        x_sub_list = meta.SplitByPartition(striped_mapping).transform(x)

        Ms = []
        ys = []
        scale_factors = []
        group_idx = sorted(set(striped_mapping))

        # Given a group id on the full vector, recover the group id for each partition
        # put back in loop to save memory
        self.subgroups = {}
        for i in group_idx:
            selected_idx = np.where(hd_vector == i)
            ans = [p[i[0]] for p, i in zip(striped_vectors, selected_idx)]
            self.subgroups[i] = ans

        for i in group_idx: 
            x_i = x_sub_list[group_idx.index(i)]
            
            # overwriting standard projection for efficiency
            W_i = self.project_workload(W, striped_vectors, hd_vector, i)
>>>>>>> fe622769

            dawa = pmapper.Dawa(eps, self.ratio, self.approx)
            mapping = dawa.mapping(x_i, prng)
            reducer = transformation.ReduceByPartition(mapping)
            x_bar = reducer.transform(x_i)
            W_bar = W_i * support.expansion_matrix(mapping)

            M_bar = selection.GreedyH(x_bar.shape, W_bar).select()
            y_i = measurement.Laplace(
                M_bar, eps * (1 - self.ratio)).measure(x_bar, prng)

            noise_scale_factor = laplace_scale_factor(
                M_bar, eps * (1 - self.ratio))

            # convert the measurement back to the original domain for inference
            P_i = support.projection_matrix(striped_mapping, i)
            M_i = (M_bar * support.reduction_matrix(mapping)) * P_i

            Ms.append(M_i)
            ys.append(y_i)
            scale_factors.append(noise_scale_factor)

        x_hat = inference.LeastSquares().infer(Ms, ys, scale_factors)

        return x_hat


class StripedHB(Base):

    def __init__(self, domain, stripe_dim):
        self.init_params = util.init_params_from_locals(locals())
        self.domain = domain
        self.stripe_dim = stripe_dim
        super().__init__()

    def Run(self, W, x, eps, seed):
        x = x.flatten()            
        prng = np.random.RandomState(seed)

        striped_mapping = mapper.Striped(self.domain, self.stripe_dim).mapping()
        x_sub_list = meta.SplitByPartition(striped_mapping).transform(x)

        Ms = []
        ys = []
        scale_factors = []
        group_idx = sorted(set(striped_mapping))
        for i in group_idx:

            x_i = x_sub_list[group_idx.index(i)]
            P_i = support.projection_matrix(striped_mapping, i)

            M_bar = selection.HB(x_i.shape).select()
            y_i = measurement.Laplace(M_bar, eps).measure(x_i, prng)

            noise_scale_factor = laplace_scale_factor(M_bar, eps)

            M_i = M_bar * P_i

            Ms.append(M_i)
            ys.append(y_i)
            scale_factors.append(noise_scale_factor)

        x_hat = inference.LeastSquares().infer(Ms, ys, scale_factors)

        return x_hat


class MwemVariantB(Base):

    def __init__(self, ratio, rounds, data_scale, domain_shape, use_history, update_rounds=50):
        self.init_params = util.init_params_from_locals(locals())
        self.ratio = ratio
        self.rounds = rounds
        self.data_scale = data_scale
        self.domain_shape = domain_shape
        self.use_history = use_history
        self.update_rounds = update_rounds
        super().__init__()

    def Run(self, W, x, eps, seed):
        x = x.flatten()
        prng = np.random.RandomState(seed)
<<<<<<< HEAD
        x_hat = prng.rand(*x.shape)
        mult_weight = inference.MultiplicativeWeights()

        measuredQueries = []
=======
        domain_size = np.prod(self.domain_shape)
        # Start with a unifrom estimation of x
        x_hat = np.array([self.data_scale / float(domain_size)] * domain_size)
        
        W = get_matrix(W)


        W_partial = sparse.csr_matrix(W.shape)
        mult_weight = inference.MultiplicativeWeights(updateRounds = self.update_rounds)

        M_history = np.empty((0, domain_size))
        y_history = []
>>>>>>> fe622769
        for i in range(1, self.rounds+1):
            eps_round = eps / float(self.rounds)
            # SW + SH2
<<<<<<< HEAD
            worst_approx = pselection.WorstApprox(W,
                                                  measuredQueries, 
=======
            worst_approx = pselection.WorstApprox(sparse.csr_matrix(W),
                                                  W_partial, 
>>>>>>> fe622769
                                                  x_hat, 
                                                  eps_round * self.ratio)

            W_next = worst_approx.select(x, prng)
            measuredQueries.append(W_next.mwem_index)
            M = selection.AddEquiWidthIntervals(W_next, i).select()

<<<<<<< HEAD
            laplace = measurement.Laplace(M, eps * (1-self.ratio) )
=======
            # LM 
            laplace = measurement.Laplace(M, eps_round * (1-self.ratio))
>>>>>>> fe622769
            y = laplace.measure(x, prng)

            M_history = sparse.vstack([M_history, M])
            y_history.extend(y)

            # MW
            if self.use_history:
                x_hat = mult_weight.infer(M_history, y_history, x_hat)
            else:
                x_hat = mult_weight.infer(M, y, x_hat)

        return x_hat


class MwemVariantC(Base):

    def __init__(self, ratio, rounds, data_scale, domain_shape, total_noise_scale):
        self.init_params = util.init_params_from_locals(locals())
        self.ratio = ratio
        self.rounds = rounds
        self.data_scale = data_scale
        self.domain_shape = domain_shape
        self.total_noise_scale = total_noise_scale
        super().__init__()

    def Run(self, W, x, eps, seed):
        prng = np.random.RandomState(seed)
<<<<<<< HEAD
        x_hat = prng.rand(*x.shape)
        nnls = inference.NonNegativeLeastSquares()

        measuredQueries = []
        for i in range(1, self.rounds+1):
            eps_round = eps / float(self.rounds)

            worst_approx = pselection.WorstApprox(W, 
                                                  measuredQueries,
                                                  x_hat, 
                                                  eps_round * self.ratio)
            M = worst_approx.select(x, prng)
            measuredQueries.append(M.mwem_index)
            laplace = measurement.Laplace(M, eps * (1-self.ratio))
=======
        domain_size = np.prod(self.domain_shape)
        # Start with a unifrom estimation of x
        x_hat = np.array([self.data_scale / float(domain_size)] * domain_size)
            
        W = get_matrix(W)

        W_partial = sparse.csr_matrix(W.shape)
        nnls = inference.NonNegativeLeastSquares()

        M_history = np.empty((0, domain_size))
        y_history = []
        for i in range(1, self.rounds+1):
            eps_round = eps / float(self.rounds)

            worst_approx = pselection.WorstApprox(sparse.csr_matrix(W), 
                                                  W_partial, 
                                                  x_hat, 
                                                  eps_round * self.ratio)
            W_next = worst_approx.select(x, prng)
            M = support.extract_M(W_next)
            W_partial += W_next

            laplace = measurement.Laplace(M, eps_round * (1-self.ratio))
>>>>>>> fe622769
            y = laplace.measure(x, prng)

            # default use history
            M_history = sparse.vstack([M_history, M])
            y_history.extend(y)
            

            if self.total_noise_scale != 0:
                total_query = sparse.csr_matrix([1]*domain_size)
                noise_scale = laplace_scale_factor(M, eps_round * (1-self.ratio))
                x_hat = nnls.infer([total_query, M_history], [[self.data_scale], y_history], [self.total_noise_scale, noise_scale])
            else:
                x_hat = nnls.infer(M, y)

        return x_hat


class MwemVariantD(Base):

    def __init__(self, ratio, rounds, data_scale, domain_shape, total_noise_scale):
        self.init_params = util.init_params_from_locals(locals())
        self.ratio = ratio
        self.rounds = rounds
        self.data_scale = data_scale
        self.domain_shape = domain_shape
        self.total_noise_scale = total_noise_scale  
        super().__init__()

    def Run(self, W, x, eps, seed):
        prng = np.random.RandomState(seed)
<<<<<<< HEAD
        x_hat = prng.rand(*x.shape)
        nnls = inference.NonNegativeLeastSquares()

        measuredQueries = []
=======
        domain_size = np.prod(self.domain_shape)
        # Start with a unifrom estimation of x
        x_hat = np.array([self.data_scale / float(domain_size)] * domain_size)
        
        W = get_matrix(W)

        W_partial = sparse.csr_matrix(W.shape)
        nnls = inference.NonNegativeLeastSquares()

        M_history = np.empty((0, domain_size))
        y_history = []
>>>>>>> fe622769
        for i in range(1, self.rounds+1):
            eps_round = eps / float(self.rounds)

            # SW + SH2
<<<<<<< HEAD
            worst_approx = pselection.WorstApprox(W,
                                                  measuredQueries,
=======
            worst_approx = pselection.WorstApprox(sparse.csr_matrix(W),
                                                  W_partial, 
>>>>>>> fe622769
                                                  x_hat, 
                                                  eps_round * self.ratio)

            W_next = worst_approx.select(x, prng)
            measuredQueries.append(W_next.mwem_index)
            M = selection.AddEquiWidthIntervals(W_next, i).select()

<<<<<<< HEAD
            laplace = measurement.Laplace(M, eps * (1-self.ratio) )
=======
            W_partial += W_next

            laplace = measurement.Laplace(M, eps_round * (1-self.ratio))
>>>>>>> fe622769
            y = laplace.measure(x, prng)

            # default use history
            M_history = sparse.vstack([M_history, M])
            y_history.extend(y)
            
            if self.total_noise_scale != 0:
                total_query = sparse.csr_matrix([1]*domain_size)
                noise_scale = laplace_scale_factor(M, eps_round * (1-self.ratio))
                x_hat = nnls.infer([total_query, M_history], [[self.data_scale], y_history], [self.total_noise_scale, noise_scale])
            else:
                x_hat = nnls.infer(M, y)

        return x_hat


class HDMarginals(Base):
    '''
    High dimensional plan with all marginal measurements 
    '''

    def __init__(self):
        self.init_params = {}
        super().__init__()

    def Run(self, W, x, eps, seed):
        domain_shape = x.shape
        x = x.flatten()
        prng = np.random.RandomState(seed)

        M = selection.HDMarginal(domain_shape).select()

        y  = measurement.Laplace(M, eps).measure(x, prng)
        x_hat = inference.LeastSquares(method='lsmr').infer(M, y)

        return x_hat 

class HDMarginalsSmart(Base):
    '''
    Using different approaches to estimate marginals of the data. 
    The choice of approach is only base on the domain of the marginal.
    Assume the data dimension is known and given to the plan
    
    Hacky implementation for the UCI credit data, use Identity for domain size <50,
    else use use DAWA
    '''
    def __init__(self, domain_shape, ratio=0.25, approx=True):
        self.domain_shape = domain_shape
        self.ratio = ratio
        self.approx = approx
        super(HDMarginalsSmart, self).__init__()


    def Run(self, W, x, eps, seed):
        domain_dimension = len(self.domain_shape)
        eps_share = util.old_div(float(eps), domain_dimension)

        x = x.flatten()
        prng = np.random.RandomState(seed)
        
        Ms = []
        ys = []
        scale_factors = []
        for i in range(domain_dimension):
            # Reducde domain to get marginals
            marginal_mapping = mapper.MarginalPartition(
                domain_shape=self.domain_shape, proj_dim=i).mapping()
            reducer = transformation.ReduceByPartition(marginal_mapping)
            x_i = reducer.transform(x)

            if self.domain_shape[i] < 50:
                # run identity subplan
                M_i = selection.Identity(x_i.shape).select()
                y_i = measurement.Laplace(M_i, eps_share).measure(x_i, prng)
                noise_scale_factor = laplace_scale_factor(
                    M_i, eps_share)
                
            else:
                # run dawa subplan
                W = get_matrix(W)

                W_i = W * support.expansion_matrix(marginal_mapping)

                dawa = pmapper.Dawa(eps_share, self.ratio, self.approx)
                mapping = dawa.mapping(x_i, prng)

                reducer = transformation.ReduceByPartition(mapping)
                x_bar = reducer.transform(x_i)
                W_bar = W_i * support.expansion_matrix(mapping)

                M_bar = selection.GreedyH(x_bar.shape, W_bar).select()
                y_i = measurement.Laplace(
                    M_bar, eps_share * (1 - self.ratio)).measure(x_bar, prng)

                noise_scale_factor = laplace_scale_factor(
                    M_bar, eps_share * (1 - self.ratio))

                # expand the dawa reduction
                M_i = M_bar * support.reduction_matrix(mapping)

            MM = M_i * support.reduction_matrix(marginal_mapping)
            Ms.append(MM)
            ys.append(y_i)
            scale_factors.append(noise_scale_factor)

        x_hat = inference.LeastSquares(method='lsmr').infer(Ms, ys, scale_factors)

        return x_hat  <|MERGE_RESOLUTION|>--- conflicted
+++ resolved
@@ -1,10 +1,6 @@
 from ektelo import support
 from ektelo import util
-<<<<<<< HEAD
 from ektelo.matrix import EkteloMatrix, VStack
-=======
-from ektelo import workload
->>>>>>> fe622769
 from ektelo.client import inference
 from ektelo.client import selection
 from ektelo.client import mapper
@@ -15,10 +11,10 @@
 from ektelo.private import pmapper
 from ektelo.private import pselection
 from ektelo.private import transformation
+from ektelo import workload
 import numpy as np
 from scipy import sparse
 from functools import reduce
-from ektelo.support import get_matrix
 
 
 class Identity(Base):
@@ -32,7 +28,6 @@
         x = x.flatten()   
         prng = np.random.RandomState(seed)
         if self.workload_based:
-            W = get_matrix(W)
             mapping = mapper.WorkloadBased(W).mapping() 
             reducer = transformation.ReduceByPartition(mapping)
             x = reducer.transform(x)
@@ -105,7 +100,6 @@
         x = x.flatten()
         prng = np.random.RandomState(seed)
         if self.workload_based:
-            W = get_matrix(W)
             mapping = mapper.WorkloadBased(W).mapping() 
             reducer = transformation.ReduceByPartition(mapping)
             x = reducer.transform(x)
@@ -134,10 +128,6 @@
 
     def Run(self, W, x, eps, seed):
         prng = np.random.RandomState(seed)
-<<<<<<< HEAD
-=======
-        W = get_matrix(W)
->>>>>>> fe622769
         M = selection.GreedyH(x.shape, W).select()
         y  = measurement.Laplace(M, eps).measure(x, prng)
         x_hat = inference.LeastSquares().infer(M, y)
@@ -212,29 +202,17 @@
         # Start with a unifrom estimation of x
         x_hat = np.array([self.data_scale / float(domain_size)] * domain_size)
 
-<<<<<<< HEAD
+
         measuredQueries = []
-        mult_weight = inference.MultiplicativeWeights(updateRounds = 100)
-=======
-        W = get_matrix(W)
-
-        W_partial = sparse.csr_matrix(W.shape)
         mult_weight = inference.MultiplicativeWeights(updateRounds = self.update_rounds)
->>>>>>> fe622769
 
         M_history = []
         y_history = []
         for i in range(1, self.rounds+1):
             eps_round = eps / float(self.rounds)
             # SW
-<<<<<<< HEAD
             worst_approx = pselection.WorstApprox(W,
                                                   measuredQueries,
-=======
-
-            worst_approx = pselection.WorstApprox(sparse.csr_matrix(W),
-                                                  W_partial,
->>>>>>> fe622769
                                                   x_hat,
                                                   eps_round * self.ratio,
                                                   'EXPONENTIAL')
@@ -276,7 +254,6 @@
         prng = np.random.RandomState(seed)
 
         if self.workload_based:
-            W = get_matrix(W)
             mapping = mapper.WorkloadBased(W).mapping() 
             reducer = transformation.ReduceByPartition(mapping)
             x = reducer.transform(x)
@@ -326,7 +303,6 @@
         prng = np.random.RandomState(seed)
 
         if self.workload_based:
-            W = get_matrix(W)
             mapping = mapper.WorkloadBased(W).mapping() 
             reducer = transformation.ReduceByPartition(mapping)
             x = reducer.transform(x)
@@ -342,25 +318,14 @@
             domain_reducer = transformation.ReduceByPartition(hilbert_mapping)
 
             x = domain_reducer.transform(x)
-<<<<<<< HEAD
+
             P = support.expansion_matrix(hilbert_mapping)
             W = W * P
-=======
-
-            W = get_matrix(W)
-
-            W = W * support.expansion_matrix(hilbert_mapping)
->>>>>>> fe622769
 
             dawa = pmapper.Dawa(eps, self.ratio, self.approx)
             mapping = dawa.mapping(x, prng)
 
         elif len(self.domain_shape) == 1:
-<<<<<<< HEAD
-=======
-
-            W = get_matrix(W)
->>>>>>> fe622769
             dawa = pmapper.Dawa(eps, self.ratio, self.approx)
             mapping = dawa.mapping(x, prng)
 
@@ -520,14 +485,10 @@
         scale_factors = []
         group_idx = sorted(set(striped_mapping))
 
-        W = get_matrix(W)
-
         for i in group_idx: 
             x_i = x_sub_list[group_idx.index(i)]
             P_i = support.projection_matrix(striped_mapping, i)
             W_i = W * P_i.T
-<<<<<<< HEAD
-=======
 
             dawa = pmapper.Dawa(eps, self.ratio, self.approx)
             mapping = dawa.mapping(x_i, prng)
@@ -566,7 +527,6 @@
     def std_project_workload(self, w, mapping, groupID):
 
         P_i = support.projection_matrix(mapping, groupID)
-        w = get_matrix(w)
         return w * P_i.T
 
 
@@ -610,7 +570,6 @@
             
             # overwriting standard projection for efficiency
             W_i = self.project_workload(W, striped_vectors, hd_vector, i)
->>>>>>> fe622769
 
             dawa = pmapper.Dawa(eps, self.ratio, self.approx)
             mapping = dawa.mapping(x_i, prng)
@@ -693,35 +652,24 @@
     def Run(self, W, x, eps, seed):
         x = x.flatten()
         prng = np.random.RandomState(seed)
-<<<<<<< HEAD
-        x_hat = prng.rand(*x.shape)
-        mult_weight = inference.MultiplicativeWeights()
-
-        measuredQueries = []
-=======
+
         domain_size = np.prod(self.domain_shape)
         # Start with a unifrom estimation of x
         x_hat = np.array([self.data_scale / float(domain_size)] * domain_size)
         
-        W = get_matrix(W)
-
-
-        W_partial = sparse.csr_matrix(W.shape)
+        measuredQueries = []
         mult_weight = inference.MultiplicativeWeights(updateRounds = self.update_rounds)
 
-        M_history = np.empty((0, domain_size))
+        M_history = []
         y_history = []
->>>>>>> fe622769
+
         for i in range(1, self.rounds+1):
             eps_round = eps / float(self.rounds)
             # SW + SH2
-<<<<<<< HEAD
+
+
             worst_approx = pselection.WorstApprox(W,
                                                   measuredQueries, 
-=======
-            worst_approx = pselection.WorstApprox(sparse.csr_matrix(W),
-                                                  W_partial, 
->>>>>>> fe622769
                                                   x_hat, 
                                                   eps_round * self.ratio)
 
@@ -729,16 +677,12 @@
             measuredQueries.append(W_next.mwem_index)
             M = selection.AddEquiWidthIntervals(W_next, i).select()
 
-<<<<<<< HEAD
-            laplace = measurement.Laplace(M, eps * (1-self.ratio) )
-=======
             # LM 
             laplace = measurement.Laplace(M, eps_round * (1-self.ratio))
->>>>>>> fe622769
             y = laplace.measure(x, prng)
 
-            M_history = sparse.vstack([M_history, M])
-            y_history.extend(y)
+            M_history.append(M) 
+            y_history.append(y)
 
             # MW
             if self.use_history:
@@ -762,59 +706,44 @@
 
     def Run(self, W, x, eps, seed):
         prng = np.random.RandomState(seed)
-<<<<<<< HEAD
-        x_hat = prng.rand(*x.shape)
+
+        domain_size = np.prod(self.domain_shape)
+        # Start with a unifrom estimation of x
+        x_hat = np.array([self.data_scale / float(domain_size)] * domain_size)
+            
         nnls = inference.NonNegativeLeastSquares()
 
         measuredQueries = []
+        M_history = []
+        y_history = []
+        noise_scales = []
+
+        if self.total_noise_scale != 0:
+                M_history.append(workload.Total(domain_size))
+                y_history.append(np.array([self.data_scale]))
+                noise_scales.append(self.total_noise_scale)
+
+
         for i in range(1, self.rounds+1):
             eps_round = eps / float(self.rounds)
 
-            worst_approx = pselection.WorstApprox(W, 
+            worst_approx = pselection.WorstApprox(W,
                                                   measuredQueries,
                                                   x_hat, 
                                                   eps_round * self.ratio)
             M = worst_approx.select(x, prng)
             measuredQueries.append(M.mwem_index)
-            laplace = measurement.Laplace(M, eps * (1-self.ratio))
-=======
-        domain_size = np.prod(self.domain_shape)
-        # Start with a unifrom estimation of x
-        x_hat = np.array([self.data_scale / float(domain_size)] * domain_size)
+
+            laplace = measurement.Laplace(M, eps_round * (1-self.ratio))
+
+            y = laplace.measure(x, prng)
+
+            # default use history
+            M_history.append(M) 
+            y_history.append(y)
+            noise_scales.append(laplace_scale_factor(M, eps_round * (1-self.ratio)))
             
-        W = get_matrix(W)
-
-        W_partial = sparse.csr_matrix(W.shape)
-        nnls = inference.NonNegativeLeastSquares()
-
-        M_history = np.empty((0, domain_size))
-        y_history = []
-        for i in range(1, self.rounds+1):
-            eps_round = eps / float(self.rounds)
-
-            worst_approx = pselection.WorstApprox(sparse.csr_matrix(W), 
-                                                  W_partial, 
-                                                  x_hat, 
-                                                  eps_round * self.ratio)
-            W_next = worst_approx.select(x, prng)
-            M = support.extract_M(W_next)
-            W_partial += W_next
-
-            laplace = measurement.Laplace(M, eps_round * (1-self.ratio))
->>>>>>> fe622769
-            y = laplace.measure(x, prng)
-
-            # default use history
-            M_history = sparse.vstack([M_history, M])
-            y_history.extend(y)
-            
-
-            if self.total_noise_scale != 0:
-                total_query = sparse.csr_matrix([1]*domain_size)
-                noise_scale = laplace_scale_factor(M, eps_round * (1-self.ratio))
-                x_hat = nnls.infer([total_query, M_history], [[self.data_scale], y_history], [self.total_noise_scale, noise_scale])
-            else:
-                x_hat = nnls.infer(M, y)
+            x_hat = nnls.infer(M_history, y_history, noise_scales)
 
         return x_hat
 
@@ -832,35 +761,30 @@
 
     def Run(self, W, x, eps, seed):
         prng = np.random.RandomState(seed)
-<<<<<<< HEAD
-        x_hat = prng.rand(*x.shape)
-        nnls = inference.NonNegativeLeastSquares()
-
-        measuredQueries = []
-=======
+
         domain_size = np.prod(self.domain_shape)
         # Start with a unifrom estimation of x
         x_hat = np.array([self.data_scale / float(domain_size)] * domain_size)
         
-        W = get_matrix(W)
-
-        W_partial = sparse.csr_matrix(W.shape)
         nnls = inference.NonNegativeLeastSquares()
-
-        M_history = np.empty((0, domain_size))
+        measuredQueries = []
+
+        M_history = []
         y_history = []
->>>>>>> fe622769
+        noise_scales = []
+
+        if self.total_noise_scale != 0:
+                M_history.append(workload.Total(domain_size))
+                y_history.append(np.array([self.data_scale]))
+                noise_scales.append(self.total_noise_scale)
+
+
         for i in range(1, self.rounds+1):
             eps_round = eps / float(self.rounds)
 
             # SW + SH2
-<<<<<<< HEAD
             worst_approx = pselection.WorstApprox(W,
                                                   measuredQueries,
-=======
-            worst_approx = pselection.WorstApprox(sparse.csr_matrix(W),
-                                                  W_partial, 
->>>>>>> fe622769
                                                   x_hat, 
                                                   eps_round * self.ratio)
 
@@ -868,25 +792,17 @@
             measuredQueries.append(W_next.mwem_index)
             M = selection.AddEquiWidthIntervals(W_next, i).select()
 
-<<<<<<< HEAD
-            laplace = measurement.Laplace(M, eps * (1-self.ratio) )
-=======
-            W_partial += W_next
-
             laplace = measurement.Laplace(M, eps_round * (1-self.ratio))
->>>>>>> fe622769
+
             y = laplace.measure(x, prng)
 
             # default use history
-            M_history = sparse.vstack([M_history, M])
-            y_history.extend(y)
+            M_history.append(M) 
+            y_history.append(y)
+            noise_scales.append(laplace_scale_factor(M, eps_round * (1-self.ratio)))
             
-            if self.total_noise_scale != 0:
-                total_query = sparse.csr_matrix([1]*domain_size)
-                noise_scale = laplace_scale_factor(M, eps_round * (1-self.ratio))
-                x_hat = nnls.infer([total_query, M_history], [[self.data_scale], y_history], [self.total_noise_scale, noise_scale])
-            else:
-                x_hat = nnls.infer(M, y)
+
+            x_hat = nnls.infer(M_history, y_history, noise_scales)
 
         return x_hat
 
@@ -954,7 +870,6 @@
                 
             else:
                 # run dawa subplan
-                W = get_matrix(W)
 
                 W_i = W * support.expansion_matrix(marginal_mapping)
 
